--- conflicted
+++ resolved
@@ -24,6 +24,7 @@
 
 
 class InitedMigrations(ManageMigrations):
+    """Perform Alembic database migration operations"""
     def run(self, args):
         if len(args) and not args[0].startswith('-'):
             manager.init_for(args[0])
@@ -31,8 +32,7 @@
 
 
 def set_alembic_revision(path=None):
-    """Create/Update alembic table to latest revision number
-    """
+    """Create/Update alembic table to latest revision number"""
     config = Config()
     try:
         config.set_main_option("script_location", path or "alembic")
@@ -57,7 +57,7 @@
 
 @database.option('-e', '--env', default='dev', help="runtime environment [default 'dev']")
 def drop(env):
-    "Drops database tables"
+    "Drop database tables"
     manager.init_for(env)
     manager.db.engine.echo = True
     if prompt_bool("Are you sure you want to lose all your data"):
@@ -66,17 +66,16 @@
 
 @database.option('-e', '--env', default='dev', help="runtime environment [default 'dev']")
 def create(env):
-    "Creates database tables from sqlalchemy models"
+    "Create database tables from sqlalchemy models"
     manager.init_for(env)
     manager.db.engine.echo = True
     manager.db.create_all()
     set_alembic_revision()
 
 
-<<<<<<< HEAD
 @manager.option('-e', '--env', default='dev', help="runtime environment [default 'dev']")
 def sync_resources(env):
-    "Syncs resources for the client on Lastuser server"
+    """Sync the client's resources with the Lastuser server"""
     manager.init_for(env)
     print "Syncing resources with Lastuser..."
     resources = manager.app.lastuser.sync_resources()['results']
@@ -93,27 +92,25 @@
                     print "\tAction %s/%s %s..." % (rname, aname, resource['status'])
     print "Resources synced..."
 
-@manager.shell
-def _make_context():
-    manager.init_for('prod')
-    return dict(app=manager.app, db=manager.db, init_for=manager.init_for, flask=flask)
-=======
+
 @manager.option('-e', '--env', default='dev', help="shell environment [default dev]")
 def shell(env, no_ipython=False, no_bpython=False):
+    """Initiate a Python shell"""
     def _make_context():
         manager.init_for(env)
         return dict(app=manager.app, db=manager.db, init_for=manager.init_for, flask=flask)
     Shell(make_context=_make_context).run(no_ipython=no_ipython, no_bpython=no_bpython)
 
 
-@manager.option('-e', '--env', default='dev', help="Plain python shell environment [default dev]")
+@manager.option('-e', '--env', default='dev', help="shell environment [default dev]")
 def plainshell(env):
+    """Initiate a plain Python shell"""
     return shell(env, no_ipython=True, no_bpython=True)
->>>>>>> ae6dad81
 
 
 def init_manager(app, db, init_for, **kwargs):
-    """Initialise Manager
+    """
+    Initialise Manager
 
     :param app: Flask app object
     :parm db: db instance
